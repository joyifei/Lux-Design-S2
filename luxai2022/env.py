--- conflicted
+++ resolved
@@ -523,155 +523,6 @@
 
             # 3. validate all actions against current state, throw away impossible actions TODO
             actions_by_type = validate_actions(self.env_cfg, self.state, actions_by_type, verbose=self.env_cfg.verbose, weather_cfg=weather_cfg)
-<<<<<<< HEAD
-            # TODO test Transfer resources/power
-
-            for unit, transfer_action in actions_by_type["transfer"]:
-                transfer_action: TransferAction
-                transfer_amount = unit.sub_resource(transfer_action.resource, transfer_action.transfer_amount)
-                transfer_pos: Position = unit.pos + move_deltas[transfer_action.transfer_dir]
-                units_there = self.state.board.get_units_at(transfer_pos)
-
-                # if there is a factory, we prefer transferring to that entity
-                factory_id = f"factory_{self.state.board.factory_occupancy_map[transfer_pos.y, transfer_pos.x]}"
-                if factory_id in self.state.factories[unit.team.agent]:
-                    factory = self.state.factories[unit.team.agent][factory_id]
-                    # add resources to target. This will waste (transfer_amount - actually_transferred) resources
-                    actually_transferred = factory.add_resource(transfer_action.resource, transfer_action.transfer_amount)
-                elif units_there is not None:
-                    assert len(units_there) == 1
-                    target_unit = units_there[0]
-                    # add resources to target. This will waste (transfer_amount - actually_transferred) resources
-                    actually_transferred = target_unit.add_resource(transfer_action.resource, transfer_amount)
-
-            for unit, pickup_action in actions_by_type["pickup"]:
-                pickup_action: PickupAction
-                factory = self.state.board.get_factory_at(unit.pos)
-                pickup_amount = factory.sub_resource(pickup_action.resource, pickup_action.pickup_amount)
-                # may waste resources if tried to pickup more than one can hold.
-                actually_pickedup = unit.add_resource(pickup_action.resource, pickup_amount)
-
-            for unit, dig_action in actions_by_type["dig"]:
-                dig_action: DigAction
-                if self.state.board.rubble[unit.pos.y, unit.pos.x] > 0:
-                    self.state.board.rubble[unit.pos.y, unit.pos.x] = max(self.state.board.rubble[unit.pos.y, unit.pos.x] - unit.unit_cfg.DIG_RUBBLE_REMOVED, 0)
-                elif self.state.board.lichen[unit.pos.y, unit.pos.x] > 0:
-                    self.state.board.lichen[unit.pos.y, unit.pos.x] = max(self.state.board.lichen[unit.pos.y, unit.pos.x] - unit.unit_cfg.DIG_LICHEN_REMOVED, 0)
-                elif self.state.board.ice[unit.pos.y, unit.pos.x] > 0:
-                    unit.add_resource(0, unit.unit_cfg.DIG_RESOURCE_GAIN)
-                elif self.state.board.ore[unit.pos.y, unit.pos.x] > 0:
-                    unit.add_resource(1, unit.unit_cfg.DIG_RESOURCE_GAIN)
-                unit.power -= math.ceil(self.state.env_cfg.ROBOTS[unit.unit_type.name].DIG_COST * weather_cfg["power_loss_factor"])
-
-            for unit, self_destruct_action in actions_by_type["self_destruct"]:
-                unit: Unit
-                self_destruct_action: SelfDestructAction
-                pos_hash = self.state.board.pos_hash(unit.pos)
-                del self.state.board.units_map[pos_hash]
-                self.destroy_unit(unit)
-
-            for factory, factory_build_action in actions_by_type["factory_build"]:
-                factory: Factory
-                factory_build_action: FactoryBuildAction
-                team = self.state.teams[factory.team.agent]
-                self.add_unit(
-                    team=team,
-                    unit_type=UnitType.HEAVY if factory_build_action.unit_type == 1 else UnitType.LIGHT,
-                    pos=factory.pos.pos,
-                )
-                if factory_build_action.unit_type == 1:
-                    factory.sub_resource(3, self.env_cfg.ROBOTS["HEAVY"].METAL_COST)
-                    factory.sub_resource(4, math.ceil(self.env_cfg.ROBOTS["HEAVY"].POWER_COST * weather_cfg["power_loss_factor"]))
-                else:
-                    factory.sub_resource(3, self.env_cfg.ROBOTS["LIGHT"].METAL_COST)
-                    factory.sub_resource(4, math.ceil(self.env_cfg.ROBOTS["LIGHT"].POWER_COST * weather_cfg["power_loss_factor"]))
-
-            new_units_map: Dict[str, List[Unit]] = defaultdict(list)
-            heavy_entered_pos: Dict[str, List[Unit]] = defaultdict(list)
-            light_entered_pos: Dict[str, List[Unit]] = defaultdict(list)
-
-            for unit, move_action in actions_by_type["move"]:
-                move_action: MoveAction
-                # skip move center
-                if move_action.move_dir == 0:
-                    continue
-                old_pos_hash = self.state.board.pos_hash(unit.pos)
-                target_pos = unit.pos + move_action.dist * move_deltas[move_action.move_dir]
-                rubble = self.state.board.rubble[target_pos.y, target_pos.x]
-                power_required = unit.unit_cfg.MOVE_COST + unit.unit_cfg.RUBBLE_MOVEMENT_COST * rubble
-                power_required = math.ceil(power_required * weather_cfg["power_loss_factor"])
-                unit.pos = target_pos
-                new_pos_hash = self.state.board.pos_hash(unit.pos)
-
-                # remove unit from map temporarily
-                if len(self.state.board.units_map[old_pos_hash]) == 1:
-                    del self.state.board.units_map[old_pos_hash]
-                else:
-                    self.state.board.units_map[old_pos_hash].remove(unit)
-
-                new_units_map[new_pos_hash].append(unit)
-                unit.power -= power_required
-
-                if unit.unit_type == UnitType.HEAVY:
-                    heavy_entered_pos[new_pos_hash].append(unit)
-                else:
-                    light_entered_pos[new_pos_hash].append(unit)
-
-            for pos_hash, units in self.state.board.units_map.items():
-                # add in all the stationary units
-                new_units_map[pos_hash] += units
-
-            # TODO test collisions
-            destroyed_units: Set[Unit] = set()
-            new_units_map_after_collision: Dict[str, List[Unit]] = defaultdict(list)
-            for pos_hash, units in new_units_map.items():
-                if len(units) <= 1:
-                    new_units_map_after_collision[pos_hash] += units
-                    continue
-                if len(heavy_entered_pos[pos_hash]) > 1:
-                    # all units collide and break
-                    for u in units:
-                        destroyed_units.add(u)
-                elif len(heavy_entered_pos[pos_hash]) > 0:
-                    # all other units collide and break
-                    surviving_unit = heavy_entered_pos[pos_hash][0]
-                    for u in units:
-                        if u.unit_id != surviving_unit.unit_id:
-                            destroyed_units.add(u)
-                    new_units_map_after_collision[pos_hash].append(surviving_unit)
-                else:
-                        # import ipdb;ipdb.set_trace()
-                    # check for stationary heavy unit there
-                    surviving_unit = None
-                    heavy_stationary_unit = None
-                    for u in units:
-                        if u.unit_type == UnitType.HEAVY:
-                            if heavy_stationary_unit is not None:
-                                heavy_stationary_unit = None
-                                # we found >= 2 heavies stationary in a tile where no heavies are entering.
-                                break
-                            heavy_stationary_unit = u
-
-                    if heavy_stationary_unit is not None:
-                        surviving_unit = heavy_stationary_unit
-                    else:
-                        if len(light_entered_pos[pos_hash]) > 1:
-                            # all units collide
-                            surviving_unit = None
-                        elif len(light_entered_pos[pos_hash]) > 0:
-                            # light crashes into stationary light unit
-                            surviving_unit = light_entered_pos[pos_hash][0]
-                    if surviving_unit is None:
-                        for u in units:
-                            destroyed_units.add(u)
-                    else:
-                        for u in units:
-                            if u.unit_id != surviving_unit.unit_id:
-                                destroyed_units.add(u)
-                        new_units_map_after_collision[pos_hash].append(surviving_unit)
-            self.state.board.units_map = new_units_map_after_collision
-=======
->>>>>>> dde666dc
 
             self._handle_transfer_actions(actions_by_type)
             self._handle_pickup_actions(actions_by_type)
